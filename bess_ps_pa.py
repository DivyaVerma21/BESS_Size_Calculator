import streamlit as st
import requests
import datetime
import matplotlib.pyplot as plt
import pandas as pd

def fetch_spot_prices(date, region):
    year, month, day = date.strftime('%Y'), date.strftime('%m'), date.strftime('%d')
    url = f'https://www.hvakosterstrommen.no/api/v1/prices/{year}/{month}-{day}_{region}.json'
    try:
        response = requests.get(url)
        response.raise_for_status()
        prices = response.json()
        # Check if prices is valid and not empty
        if not isinstance(prices, list) or not prices:
            st.warning(f"No spot prices found for {date}.")
            return None
        spot_prices = [entry["NOK_per_kWh"] for entry in prices]
        if len(spot_prices) != 24:
            st.warning(f"Spot prices for {date} does not contain 24 entries.")
            return None
        return spot_prices
    except requests.exceptions.RequestException as e:
        st.error(f"Error fetching spot prices: {e}")
        return None
    except ValueError as e:
        st.error(f"Decoding JSON has failed: {e}")
        return None

def get_consumption_profile():
    consumption = []
    st.write("Enter your 24-hour consumption profile in kWh (one value per hour):")
    for hour in range(24):
        value = st.number_input(f"Hour {hour}", min_value=0.0, step=0.1)
        consumption.append(value)
    return consumption

def get_user_parameters(highest_hourly_consumption):
    battery_power_options = list(range(100, 2001, 100))
    battery_power = st.selectbox("Select Battery Power (kW):", battery_power_options)

    min_grid_threshold = float(highest_hourly_consumption - battery_power)
    if min_grid_threshold < 0:
        min_grid_threshold = 0.0
<<<<<<< HEAD

    grid_threshold = st.number_input(
        "Enter your grid import threshold in kW:",
        min_value=min_grid_threshold,
        step=0.1,
        value=min_grid_threshold
    )

    if grid_threshold < min_grid_threshold:
        st.error(f"Minimum grid threshold should be {min_grid_threshold:.2f} kW (Highest Hourly Consumption - Battery Power).")
        grid_threshold = min_grid_threshold

    c_rate_options = [0.5, 1.0]
    c_rate = st.selectbox("Select C-Rate:", c_rate_options)

    if c_rate == 1:
        battery_capacity = battery_power
    else:
        battery_capacity = 2.15 * battery_power

=======

    grid_threshold = st.number_input(
        "Enter your grid import threshold in kW:",
        min_value=min_grid_threshold,
        step=0.1,
        value=min_grid_threshold
    )

    if grid_threshold < min_grid_threshold:
        st.error(f"Minimum grid threshold should be {min_grid_threshold:.2f} kW (Highest Hourly Consumption - Battery Power).")
        grid_threshold = min_grid_threshold

    c_rate_options = [0.5, 1.0]
    c_rate = st.selectbox("Select C-Rate:", c_rate_options)

    if c_rate == 1:
        battery_capacity = battery_power
    else:
        battery_capacity = 2.15 * battery_power
>>>>>>> 8c19a380
    st.write(f"Battery Capacity: {battery_capacity:.2f} kWh")

    battery_efficiency = st.number_input("Enter your battery efficiency (in %):", min_value=50.0, max_value=100.0,
                                         step=0.1, value=90.0) / 100
    min_soc = st.number_input("Enter your minimum state of charge (in %):", min_value=0.0, max_value=100.0,
                              step=0.1, value=10.0) / 100
    max_soc = st.number_input("Enter your maximum state of charge (in %):", min_value=0.0, max_value=100.0,
                              step=0.1, value=90.0) / 100
    return grid_threshold, battery_power, battery_capacity, battery_efficiency, min_soc, max_soc

def optimize_bess(consumption, spot_prices, grid_threshold, battery_power, battery_capacity, battery_efficiency,
                  min_soc, max_soc, initial_soc=None):
<<<<<<< HEAD
    # Placeholder logic for BESS optimization (replace with actual implementation)
=======

>>>>>>> 8c19a380
    charge_schedule = [0] * 24
    discharge_schedule = [0] * 24
    net_grid_load = consumption[:]  # Create a copy to modify
    arbitrage_savings = 0

<<<<<<< HEAD
=======
    # Check if spot_prices has enough data
    if len(spot_prices) < 3:
        st.warning("Not enough spot price data to perform optimization.")
        return charge_schedule, discharge_schedule, net_grid_load, 0  # Return 0 arbitrage savings

>>>>>>> 8c19a380
    # Find the indices of the 3 lowest and 3 highest spot prices
    lowest_prices_indices = sorted(range(24), key=lambda x: spot_prices[x])[:3]
    highest_prices_indices = sorted(range(24), key=lambda x: spot_prices[x], reverse=True)[:3]

    # Charging logic
    for hour in lowest_prices_indices:
        charge_schedule[hour] = battery_power # Charge at full battery power
        net_grid_load[hour] += battery_power # Increase grid load due to charging
        arbitrage_savings -= battery_power * spot_prices[hour] # Reduce savings as we buy power

    # Discharging logic
    for hour in highest_prices_indices:
        discharge_schedule[hour] = battery_power # Discharge at full battery power
        net_grid_load[hour] -= battery_power # Reduce grid load due to discharging
        arbitrage_savings += battery_power * spot_prices[hour] # Increase savings as we sell power

    return charge_schedule, discharge_schedule, net_grid_load, arbitrage_savings

def compute_peak_shaving_savings(consumption, grid_threshold):
    highest_hourly_consumption = max(consumption)
    peak_shaving = max(0, highest_hourly_consumption - grid_threshold)
    total_savings = peak_shaving * 104 * 6
    return peak_shaving, total_savings

<<<<<<< HEAD
def plot_results(consumption, spot_prices, net_grid_load, grid_threshold):
    hours = range(24)

    fig, ax = plt.subplots(2, 1, figsize=(12, 10))
    ax[0].bar(hours, consumption, label='Original Consumption (kWh)', color='blue', alpha=0.6)
    ax[0].bar(hours, net_grid_load, label='Net Grid Load after using BESS (kWh)', color='red', alpha=0.6)
    ax[0].axhline(y=grid_threshold, color='green', linestyle='--', label='Grid Threshold (kW)')

    ax[0].set_title('Energy Consumption & Net Grid Load')
    ax[0].set_xlabel('Hour')
    ax[0].set_ylabel('Energy (kWh)')
    ax[0].legend()

    ax[1].plot(hours, spot_prices, label='Spot Price (NOK/kWh)', color='orange')
    ax[1].set_title('Nordic Spot Prices (NO1)')
    ax[1].set_xlabel('Hour')
    ax[1].set_ylabel('Price (NOK/kWh)')
    ax[1].legend()

    plt.tight_layout()
    st.pyplot(fig)

=======
>>>>>>> 8c19a380
def fetch_battery_soc(site_id, api_url, api_username, api_password):
    try:
        url = api_url.format(site_id=site_id)
        response = requests.get(url, auth=(api_username, api_password))
        response.raise_for_status()
        data = response.json()
        battery_soc = data.get('batterySoc')
        if battery_soc is not None:
            return battery_soc
        else:
            st.warning("Battery SoC data not available.")
            return None
    except requests.exceptions.RequestException as e:
        st.error(f"Error fetching battery SOC: {e}")
        return None
    except ValueError:
        st.error("Response content is not in JSON format.")
        return None

def main():
    today = datetime.date.today()
    region = "NO1"

    st.title("BESS Size Calculator")
    st.sidebar.header("User Inputs")
    data_source = st.sidebar.radio("Choose data entry method:", ("Manual Entry", "Upload CSV"))

<<<<<<< HEAD
    # Date Selection for Monthly Data
=======

>>>>>>> 8c19a380
    start_date = st.sidebar.date_input("Start Date for Monthly Data", today - datetime.timedelta(days=30))
    end_date = st.sidebar.date_input("End Date for Monthly Data", today)

    date_range = [start_date + datetime.timedelta(days=x) for x in range((end_date - start_date).days + 1)]

    monthly_hourly_consumption = {}
<<<<<<< HEAD
    average_top_3_consumption = 0  # Initialize it here
=======
    average_top_3_consumption = 0
>>>>>>> 8c19a380

    consumption = []

    if data_source == "Manual Entry":
        consumption = get_consumption_profile()
    else:
        uploaded_file = st.sidebar.file_uploader("Upload CSV", type=["csv"])
        if uploaded_file is not None:
            try:
                df = pd.read_csv(uploaded_file, sep=";", encoding="utf-8-sig", parse_dates=["Fra"], dayfirst=True)
                df.loc[:, "Hour"] = df["Fra"].dt.hour
                df['Date'] = df["Fra"].dt.date

<<<<<<< HEAD
                # Aggregate data for the specified date range
                df = df[(df['Date'] >= start_date) & (df['Date'] <= end_date)]
                # Determine the correct consumption column name
                consumption_column = 'KWH 60 Forbruk' if 'KWH 60 Forbruk' in df.columns else 'KWH 15 Forbruk'

                # Ensure the consumption column exists
                if consumption_column not in df.columns:
                    st.error(f"The column '{consumption_column}' is not found in the CSV file.")
                    return

                # Group by Date and Hour
                grouped = df.groupby(['Date', 'Hour'])[consumption_column].apply(
                    lambda x: sum(map(float, x.str.replace(",", ".")))
                ).reset_index()

                # Convert consumption to numeric, handling potential errors
                grouped[consumption_column] = pd.to_numeric(grouped[consumption_column], errors='coerce')
                grouped.dropna(subset=[consumption_column], inplace=True)

                # Aggregate consumption by date and hour
                for date in grouped['Date'].unique():
                    date_data = grouped[grouped['Date'] == date]
                    hourly_consumption = date_data.groupby('Hour')[consumption_column].sum().to_dict()
                    monthly_hourly_consumption[date] = hourly_consumption

                # Find Top 3 Consumption Hours Across All Dates
=======
                df = df[(df['Date'] >= start_date) & (df['Date'] <= end_date)]

                if 'KWH 15 Forbruk' not in df.columns:
                    st.error("The column 'KWH 15 Forbruk' is not found in the CSV file.")
                    return

                grouped = df.groupby(['Date', 'Hour'])['KWH 15 Forbruk'].apply(
                    lambda x: sum(map(float, x.str.replace(",", ".")))
                ).reset_index()

                grouped['KWH 15 Forbruk'] = pd.to_numeric(grouped['KWH 15 Forbruk'], errors='coerce')
                grouped.dropna(subset=['KWH 15 Forbruk'], inplace=True)

                for date in grouped['Date'].unique():
                    date_data = grouped[grouped['Date'] == date]
                    hourly_consumption = date_data.groupby('Hour')['KWH 15 Forbruk'].sum().to_dict()
                    monthly_hourly_consumption[date] = hourly_consumption

>>>>>>> 8c19a380
                all_consumption_data = []
                for date, hourly_data in monthly_hourly_consumption.items():
                    for hour, consumption_value in hourly_data.items():
                        all_consumption_data.append((date, hour, consumption_value))

<<<<<<< HEAD
                # Sort by consumption value
=======
>>>>>>> 8c19a380
                top_3_consumption = sorted(all_consumption_data, key=lambda x: x[2], reverse=True)[:3]

                st.write("Top 3 Hours with Highest Consumption:")
                for date, hour, consumption_value in top_3_consumption:
                    st.write(f"Date: {date}, Hour: {hour}, Consumption: {consumption_value:.2f} kWh")

<<<<<<< HEAD
                # Use the date with the highest hourly consumption
                date_with_highest_consumption = top_3_consumption[0][0]
                hourly_consumption_highest_date = \
                    grouped[grouped['Date'] == date_with_highest_consumption].groupby('Hour')[
                        consumption_column].sum().tolist()
=======
                date_with_highest_consumption = top_3_consumption[0][0]
                hourly_consumption_highest_date = \
                    grouped[grouped['Date'] == date_with_highest_consumption].groupby('Hour')[
                        'KWH 15 Forbruk'].sum().tolist()
>>>>>>> 8c19a380
                consumption = [round(value, 2) for value in hourly_consumption_highest_date]

                st.write(f"Data for {date_with_highest_consumption} (highest consumption date) loaded successfully!")
                st.write("Hourly consumption:")
                st.write(consumption)
                average_top_3_consumption = sum(x[2] for x in top_3_consumption) / len(
                    top_3_consumption) if top_3_consumption else 0

            except Exception as e:
                st.error(f"Error processing the uploaded CSV file: {e}")
                consumption = []
        else:
            st.warning("Please upload a CSV file to proceed.")

    if not consumption:
        st.error("Consumption data is required to proceed.")
        return

    # Calculate highest hourly consumption
    highest_hourly_consumption = max(consumption)

    grid_threshold, battery_power, battery_capacity, battery_efficiency, min_soc, max_soc = get_user_parameters(highest_hourly_consumption)

    site_id = st.sidebar.text_input("Enter Site ID:")
    api_url = "https://ems.greenerway.services/api/v1/sites/{site_id}/measurements/realtime"
    api_username = "batteri"
    api_password = "batteri"

    initial_soc = None
    if site_id:
        fetched_soc = fetch_battery_soc(site_id, api_url, api_username, api_password)
        if fetched_soc is not None:
            initial_soc = fetched_soc / 100
            st.write(f"Fetched initial Battery SOC from API: {initial_soc:.2f}")
        else:
            st.warning("Failed to fetch initial Battery SOC from API. Using default max_soc.")
            initial_soc = max_soc
    else:
        initial_soc = max_soc

<<<<<<< HEAD
    # Store daily results
    daily_results = {}
    total_arbitrage_savings = 0
    daily_socs = {}
    current_soc = initial_soc  # Initialize the initial SOC

    # Process each day in the selected date range
=======
    daily_results = {}
    total_arbitrage_savings = 0
    daily_socs = {}
    current_soc = initial_soc
>>>>>>> 8c19a380
    for current_date in date_range:
        spot_prices = fetch_spot_prices(current_date, region)
        if not spot_prices:
            st.warning(f"Failed to fetch spot prices for {current_date}. Skipping.")
            continue

<<<<<<< HEAD
        # Call the optimize_bess function for each day
=======
>>>>>>> 8c19a380
        charge_schedule, discharge_schedule, net_grid_load, arbitrage_savings = optimize_bess(
            consumption, spot_prices, grid_threshold, battery_power, battery_capacity, battery_efficiency, min_soc,
            max_soc, current_soc
        )

        daily_results[current_date] = (charge_schedule, discharge_schedule, arbitrage_savings)
        total_arbitrage_savings += arbitrage_savings

<<<<<<< HEAD
        # Update initial_soc for the next day based on today's schedules
        final_soc = current_soc * battery_capacity  # Convert SOC fraction to kWh
=======
        final_soc = current_soc * battery_capacity
>>>>>>> 8c19a380
        for hour in range(24):
            final_soc += charge_schedule[hour] * battery_efficiency - discharge_schedule[hour] / battery_efficiency

        final_soc = max(min_soc * battery_capacity, min(final_soc, max_soc * battery_capacity))
        current_soc = final_soc / battery_capacity


    peak_shaving, total_savings = compute_peak_shaving_savings(consumption, grid_threshold)

    st.subheader("Peak Shaving Analysis")
    st.write(f"Highest Hourly Consumption: {highest_hourly_consumption:.2f} kWh")
    st.write(f"Average of Top 3 Hours with Highest Consumptions: {average_top_3_consumption:.2f} kWh")
    st.write(f"Peak Shaving considering the Day with highest hourly consumption: {peak_shaving:.2f} kWh")
    st.write(f"Total Savings from Peak Shaving for 6 months(winter): {total_savings:.2f} NOK")

    st.subheader("Monthly Price Arbitrage Optimization")
    st.write(f"Total Savings from Price Arbitrage for the month: {total_arbitrage_savings:.2f} NOK")

<<<<<<< HEAD
    # Date Selection using Selectbox
=======
>>>>>>> 8c19a380
    date_options = [date.strftime('%Y-%m-%d') for date in date_range]
    selected_date_str = st.selectbox("Select a date to view the charge/discharge schedule", date_options)
    selected_date = datetime.datetime.strptime(selected_date_str, '%Y-%m-%d').date() #Convert the string back to date

    if selected_date:
        if selected_date in daily_results:
            charge_schedule, discharge_schedule, daily_arbitrage_savings = daily_results[selected_date]

<<<<<<< HEAD
            # Create a DataFrame for the schedule
=======
>>>>>>> 8c19a380
            schedule_data = {'Hour': range(24),
                             'Charge (kWh)': charge_schedule,
                             'Discharge (kWh)': discharge_schedule}
            schedule_df = pd.DataFrame(schedule_data)

<<<<<<< HEAD
            #Add idle state
=======
>>>>>>> 8c19a380
            schedule_df['State'] = 'Idle'
            schedule_df.loc[schedule_df['Charge (kWh)'] > 0, 'State'] = 'Charging'
            schedule_df.loc[schedule_df['Discharge (kWh)'] > 0, 'State'] = 'Discharging'

            st.subheader(f"Charge/Discharge Schedule for {selected_date}")
            st.dataframe(schedule_df)

<<<<<<< HEAD
            st.write(f"Daily Arbitrage Savings: {daily_arbitrage_savings:.2f} NOK")
        else:
            st.write("No data available for the selected date.")

        #plot_results(consumption, spot_prices, net_grid_load, grid_threshold)
=======
            st.write(f"{selected_date.strftime('%d/%m/%Y')}'s Arbitrage Savings: {daily_arbitrage_savings:.2f} NOK")
        else:
            st.write("No data available for the selected date.")

>>>>>>> 8c19a380

if __name__ == "__main__":
    main()<|MERGE_RESOLUTION|>--- conflicted
+++ resolved
@@ -42,8 +42,6 @@
     min_grid_threshold = float(highest_hourly_consumption - battery_power)
     if min_grid_threshold < 0:
         min_grid_threshold = 0.0
-<<<<<<< HEAD
-
     grid_threshold = st.number_input(
         "Enter your grid import threshold in kW:",
         min_value=min_grid_threshold,
@@ -63,27 +61,6 @@
     else:
         battery_capacity = 2.15 * battery_power
 
-=======
-
-    grid_threshold = st.number_input(
-        "Enter your grid import threshold in kW:",
-        min_value=min_grid_threshold,
-        step=0.1,
-        value=min_grid_threshold
-    )
-
-    if grid_threshold < min_grid_threshold:
-        st.error(f"Minimum grid threshold should be {min_grid_threshold:.2f} kW (Highest Hourly Consumption - Battery Power).")
-        grid_threshold = min_grid_threshold
-
-    c_rate_options = [0.5, 1.0]
-    c_rate = st.selectbox("Select C-Rate:", c_rate_options)
-
-    if c_rate == 1:
-        battery_capacity = battery_power
-    else:
-        battery_capacity = 2.15 * battery_power
->>>>>>> 8c19a380
     st.write(f"Battery Capacity: {battery_capacity:.2f} kWh")
 
     battery_efficiency = st.number_input("Enter your battery efficiency (in %):", min_value=50.0, max_value=100.0,
@@ -96,24 +73,16 @@
 
 def optimize_bess(consumption, spot_prices, grid_threshold, battery_power, battery_capacity, battery_efficiency,
                   min_soc, max_soc, initial_soc=None):
-<<<<<<< HEAD
-    # Placeholder logic for BESS optimization (replace with actual implementation)
-=======
-
->>>>>>> 8c19a380
     charge_schedule = [0] * 24
     discharge_schedule = [0] * 24
     net_grid_load = consumption[:]  # Create a copy to modify
     arbitrage_savings = 0
 
-<<<<<<< HEAD
-=======
     # Check if spot_prices has enough data
     if len(spot_prices) < 3:
         st.warning("Not enough spot price data to perform optimization.")
         return charge_schedule, discharge_schedule, net_grid_load, 0  # Return 0 arbitrage savings
 
->>>>>>> 8c19a380
     # Find the indices of the 3 lowest and 3 highest spot prices
     lowest_prices_indices = sorted(range(24), key=lambda x: spot_prices[x])[:3]
     highest_prices_indices = sorted(range(24), key=lambda x: spot_prices[x], reverse=True)[:3]
@@ -138,31 +107,6 @@
     total_savings = peak_shaving * 104 * 6
     return peak_shaving, total_savings
 
-<<<<<<< HEAD
-def plot_results(consumption, spot_prices, net_grid_load, grid_threshold):
-    hours = range(24)
-
-    fig, ax = plt.subplots(2, 1, figsize=(12, 10))
-    ax[0].bar(hours, consumption, label='Original Consumption (kWh)', color='blue', alpha=0.6)
-    ax[0].bar(hours, net_grid_load, label='Net Grid Load after using BESS (kWh)', color='red', alpha=0.6)
-    ax[0].axhline(y=grid_threshold, color='green', linestyle='--', label='Grid Threshold (kW)')
-
-    ax[0].set_title('Energy Consumption & Net Grid Load')
-    ax[0].set_xlabel('Hour')
-    ax[0].set_ylabel('Energy (kWh)')
-    ax[0].legend()
-
-    ax[1].plot(hours, spot_prices, label='Spot Price (NOK/kWh)', color='orange')
-    ax[1].set_title('Nordic Spot Prices (NO1)')
-    ax[1].set_xlabel('Hour')
-    ax[1].set_ylabel('Price (NOK/kWh)')
-    ax[1].legend()
-
-    plt.tight_layout()
-    st.pyplot(fig)
-
-=======
->>>>>>> 8c19a380
 def fetch_battery_soc(site_id, api_url, api_username, api_password):
     try:
         url = api_url.format(site_id=site_id)
@@ -190,23 +134,14 @@
     st.sidebar.header("User Inputs")
     data_source = st.sidebar.radio("Choose data entry method:", ("Manual Entry", "Upload CSV"))
 
-<<<<<<< HEAD
-    # Date Selection for Monthly Data
-=======
-
->>>>>>> 8c19a380
+
     start_date = st.sidebar.date_input("Start Date for Monthly Data", today - datetime.timedelta(days=30))
     end_date = st.sidebar.date_input("End Date for Monthly Data", today)
 
     date_range = [start_date + datetime.timedelta(days=x) for x in range((end_date - start_date).days + 1)]
 
     monthly_hourly_consumption = {}
-<<<<<<< HEAD
-    average_top_3_consumption = 0  # Initialize it here
-=======
     average_top_3_consumption = 0
->>>>>>> 8c19a380
-
     consumption = []
 
     if data_source == "Manual Entry":
@@ -219,34 +154,6 @@
                 df.loc[:, "Hour"] = df["Fra"].dt.hour
                 df['Date'] = df["Fra"].dt.date
 
-<<<<<<< HEAD
-                # Aggregate data for the specified date range
-                df = df[(df['Date'] >= start_date) & (df['Date'] <= end_date)]
-                # Determine the correct consumption column name
-                consumption_column = 'KWH 60 Forbruk' if 'KWH 60 Forbruk' in df.columns else 'KWH 15 Forbruk'
-
-                # Ensure the consumption column exists
-                if consumption_column not in df.columns:
-                    st.error(f"The column '{consumption_column}' is not found in the CSV file.")
-                    return
-
-                # Group by Date and Hour
-                grouped = df.groupby(['Date', 'Hour'])[consumption_column].apply(
-                    lambda x: sum(map(float, x.str.replace(",", ".")))
-                ).reset_index()
-
-                # Convert consumption to numeric, handling potential errors
-                grouped[consumption_column] = pd.to_numeric(grouped[consumption_column], errors='coerce')
-                grouped.dropna(subset=[consumption_column], inplace=True)
-
-                # Aggregate consumption by date and hour
-                for date in grouped['Date'].unique():
-                    date_data = grouped[grouped['Date'] == date]
-                    hourly_consumption = date_data.groupby('Hour')[consumption_column].sum().to_dict()
-                    monthly_hourly_consumption[date] = hourly_consumption
-
-                # Find Top 3 Consumption Hours Across All Dates
-=======
                 df = df[(df['Date'] >= start_date) & (df['Date'] <= end_date)]
 
                 if 'KWH 15 Forbruk' not in df.columns:
@@ -265,34 +172,22 @@
                     hourly_consumption = date_data.groupby('Hour')['KWH 15 Forbruk'].sum().to_dict()
                     monthly_hourly_consumption[date] = hourly_consumption
 
->>>>>>> 8c19a380
                 all_consumption_data = []
                 for date, hourly_data in monthly_hourly_consumption.items():
                     for hour, consumption_value in hourly_data.items():
                         all_consumption_data.append((date, hour, consumption_value))
 
-<<<<<<< HEAD
-                # Sort by consumption value
-=======
->>>>>>> 8c19a380
                 top_3_consumption = sorted(all_consumption_data, key=lambda x: x[2], reverse=True)[:3]
 
                 st.write("Top 3 Hours with Highest Consumption:")
                 for date, hour, consumption_value in top_3_consumption:
                     st.write(f"Date: {date}, Hour: {hour}, Consumption: {consumption_value:.2f} kWh")
 
-<<<<<<< HEAD
-                # Use the date with the highest hourly consumption
-                date_with_highest_consumption = top_3_consumption[0][0]
-                hourly_consumption_highest_date = \
-                    grouped[grouped['Date'] == date_with_highest_consumption].groupby('Hour')[
-                        consumption_column].sum().tolist()
-=======
-                date_with_highest_consumption = top_3_consumption[0][0]
+               date_with_highest_consumption = top_3_consumption[0][0]
                 hourly_consumption_highest_date = \
                     grouped[grouped['Date'] == date_with_highest_consumption].groupby('Hour')[
                         'KWH 15 Forbruk'].sum().tolist()
->>>>>>> 8c19a380
+
                 consumption = [round(value, 2) for value in hourly_consumption_highest_date]
 
                 st.write(f"Data for {date_with_highest_consumption} (highest consumption date) loaded successfully!")
@@ -333,30 +228,17 @@
     else:
         initial_soc = max_soc
 
-<<<<<<< HEAD
-    # Store daily results
-    daily_results = {}
-    total_arbitrage_savings = 0
-    daily_socs = {}
-    current_soc = initial_soc  # Initialize the initial SOC
-
-    # Process each day in the selected date range
-=======
     daily_results = {}
     total_arbitrage_savings = 0
     daily_socs = {}
     current_soc = initial_soc
->>>>>>> 8c19a380
+
     for current_date in date_range:
         spot_prices = fetch_spot_prices(current_date, region)
         if not spot_prices:
             st.warning(f"Failed to fetch spot prices for {current_date}. Skipping.")
             continue
 
-<<<<<<< HEAD
-        # Call the optimize_bess function for each day
-=======
->>>>>>> 8c19a380
         charge_schedule, discharge_schedule, net_grid_load, arbitrage_savings = optimize_bess(
             consumption, spot_prices, grid_threshold, battery_power, battery_capacity, battery_efficiency, min_soc,
             max_soc, current_soc
@@ -365,12 +247,8 @@
         daily_results[current_date] = (charge_schedule, discharge_schedule, arbitrage_savings)
         total_arbitrage_savings += arbitrage_savings
 
-<<<<<<< HEAD
-        # Update initial_soc for the next day based on today's schedules
-        final_soc = current_soc * battery_capacity  # Convert SOC fraction to kWh
-=======
         final_soc = current_soc * battery_capacity
->>>>>>> 8c19a380
+
         for hour in range(24):
             final_soc += charge_schedule[hour] * battery_efficiency - discharge_schedule[hour] / battery_efficiency
 
@@ -389,10 +267,6 @@
     st.subheader("Monthly Price Arbitrage Optimization")
     st.write(f"Total Savings from Price Arbitrage for the month: {total_arbitrage_savings:.2f} NOK")
 
-<<<<<<< HEAD
-    # Date Selection using Selectbox
-=======
->>>>>>> 8c19a380
     date_options = [date.strftime('%Y-%m-%d') for date in date_range]
     selected_date_str = st.selectbox("Select a date to view the charge/discharge schedule", date_options)
     selected_date = datetime.datetime.strptime(selected_date_str, '%Y-%m-%d').date() #Convert the string back to date
@@ -401,19 +275,11 @@
         if selected_date in daily_results:
             charge_schedule, discharge_schedule, daily_arbitrage_savings = daily_results[selected_date]
 
-<<<<<<< HEAD
-            # Create a DataFrame for the schedule
-=======
->>>>>>> 8c19a380
             schedule_data = {'Hour': range(24),
                              'Charge (kWh)': charge_schedule,
                              'Discharge (kWh)': discharge_schedule}
             schedule_df = pd.DataFrame(schedule_data)
 
-<<<<<<< HEAD
-            #Add idle state
-=======
->>>>>>> 8c19a380
             schedule_df['State'] = 'Idle'
             schedule_df.loc[schedule_df['Charge (kWh)'] > 0, 'State'] = 'Charging'
             schedule_df.loc[schedule_df['Discharge (kWh)'] > 0, 'State'] = 'Discharging'
@@ -421,18 +287,9 @@
             st.subheader(f"Charge/Discharge Schedule for {selected_date}")
             st.dataframe(schedule_df)
 
-<<<<<<< HEAD
-            st.write(f"Daily Arbitrage Savings: {daily_arbitrage_savings:.2f} NOK")
+           st.write(f"{selected_date.strftime('%d/%m/%Y')}'s Arbitrage Savings: {daily_arbitrage_savings:.2f} NOK")
         else:
             st.write("No data available for the selected date.")
-
-        #plot_results(consumption, spot_prices, net_grid_load, grid_threshold)
-=======
-            st.write(f"{selected_date.strftime('%d/%m/%Y')}'s Arbitrage Savings: {daily_arbitrage_savings:.2f} NOK")
-        else:
-            st.write("No data available for the selected date.")
-
->>>>>>> 8c19a380
 
 if __name__ == "__main__":
     main()