--- conflicted
+++ resolved
@@ -43,9 +43,6 @@
         st.error(f"Minimum grid threshold should be {min_grid_threshold:.2f} kW (Highest Hourly Consumption - Battery Power).")
         grid_threshold = min_grid_threshold
 
-<<<<<<< HEAD
-    battery_capacity = (215 * battery_power) / c_rate * 100
-=======
     c_rate_options = [0.5, 1.0]
     c_rate = st.selectbox("Select C-Rate:", c_rate_options)
 
@@ -53,7 +50,7 @@
         battery_capacity = battery_power
     else:
         battery_capacity = 2.15 * battery_power
->>>>>>> 099486fa
+
     st.write(f"Battery Capacity: {battery_capacity:.2f} kWh")
 
     battery_efficiency = st.number_input("Enter your battery efficiency (in %):", min_value=50.0, max_value=100.0,
